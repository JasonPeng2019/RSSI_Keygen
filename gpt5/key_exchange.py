#!/usr/bin/env python3
# key_exchange.py
# Usage: sudo python3 key_exchange.py --iface wlan0 --channel 6 --id A --n 300
# Runs same program on both devices. Automatically negotiates roles.

import argparse
import os
import time
import threading
import re
import json
import hashlib
from collections import defaultdict
<<<<<<< HEAD
from scapy.all import RadioTap, Dot11, Dot11Beacon, Dot11Elt, LLC, SNAP, Raw, sendp, get_if_hwaddr
from scapy.all import sniff, sendp, RadioTap, Dot11, Dot11Beacon, Dot11Elt, get_if_hwaddr

import subprocess
from scapy.all import get_if_hwaddr, Scapy_Exception


def safe_get_hwaddr(iface):
    """
    Try to get the hardware MAC address.
    If interface is in monitor mode (unsupported by Scapy), temporarily
    switch to managed mode, fetch the MAC, and restore monitor mode.
    """
    global mac_1
    if mac_1 is not None:
        return mac_1
    try:
        mac_x = get_if_hwaddr(iface)
        if mac_x:
            mac_1 = mac_x
            return mac_x

    except Scapy_Exception as e:
        # Check for the "Unsupported address family (803)" case
        if "Unsupported address family" in str(e):
            print(f"[!] {iface} appears to be in monitor mode — temporarily switching to managed mode...")

            try:
                # Bring interface down
                subprocess.run(["ip", "link", "set", iface, "down"], check=True)

                # Switch to managed mode
                subprocess.run(["iwconfig", iface, "mode", "managed"], check=True)

                # Bring it up and retry
                subprocess.run(["ip", "link", "set", iface, "up"], check=True)
                mac_x = safe_get_hwaddr(iface)
                mac_1 = mac_x

                print(f"[+] Got MAC {mac}, restoring monitor mode...")

                # Restore monitor mode
                subprocess.run(["ip", "link", "set", iface, "down"], check=True)
                subprocess.run(["iwconfig", iface, "mode", "monitor"], check=True)
                subprocess.run(["ip", "link", "set", iface, "up"], check=True)

                print("[+] Interface restored to monitor mode.")
                return mac_x

            except Exception as e2:
                print(f"[!] Failed to temporarily switch mode: {e2}")
                return "00:00:00:00:00:00"

        # If it’s some other Scapy exception, just print and continue safely
        print(f"[!] Could not get MAC address: {e}")
        return "00:00:00:00:00:00"
=======
from scapy.all import RadioTap, Dot11, Dot11Beacon, Dot11Elt, LLC, SNAP, Raw, sendp, get_if_hwaddr, sniff
>>>>>>> 57cfb78a

# Global storage
rx_lock = threading.Lock()
rx_data = {}  # index -> (timestamp, rssi, from_role)

def set_monitor(iface, channel, script="./set_monitor_mode.sh"):
    if os.path.exists(script):
        os.system(f"sudo {script} {iface} {channel}")
    else:
        print("[!] monitor script not found; assume already in monitor mode")

def make_beacon(ssid_str, src_mac):
    return (RadioTap() /
            Dot11(type=0, subtype=8, addr1="ff:ff:ff:ff:ff:ff",
                  addr2=src_mac, addr3=src_mac) /
            Dot11Beacon() /
            Dot11Elt(ID="SSID", info=ssid_str.encode()) /
            LLC() / SNAP() / Raw(load=""))

def send_beacon(iface, ssid):
    sr_mac = safe_get_hwaddr(iface)
    pkt = make_beacon(ssid, sr_mac)
    sendp(pkt, iface=iface, verbose=False)

def parse_ssid(pkt):
    if not pkt.haslayer(Dot11):
        return None
    try:
        elt = pkt.getlayer("Dot11Elt")
        while elt:
            if elt.ID == 0:
                return elt.info.decode(errors="ignore")
            elt = elt.payload.getlayer("Dot11Elt")
    except Exception:
        return None
    return None

def get_rssi(pkt):
    try:
        return int(pkt[RadioTap].dBm_AntSignal)
    except Exception:
        try:
            return int(pkt[RadioTap].dBm_AntSig)
        except Exception:
            return None

# Sniffer thread - collect READY / IDX frames from peer
def sniffer(iface, stop_event, role_hint=None):
    def handler(pkt):
        ssid = parse_ssid(pkt)
        if not ssid:
            return
        rssi = get_rssi(pkt)
        ts = time.time()
        with rx_lock:
            # store raw receptions for analysis later
            # we keep a list per ssid tag for debugging
            rx_data.setdefault("raw", []).append((ts, ssid, rssi))
    sniff(iface=iface, prn=handler, store=False, stop_filter=lambda p: stop_event.is_set())

def detect_peer_ready(iface, listen_seconds=1.0):
    # listen for KEYX_READY on channel for a short time
    stop_event = threading.Event()
    t = threading.Thread(target=sniffer, args=(iface, stop_event), daemon=True)
    t.start()
    time.sleep(listen_seconds)
    stop_event.set()
    t.join(timeout=1.0)
    with rx_lock:
        raw = rx_data.get("raw", [])
    for (_, ssid, _) in raw:
        if ssid.startswith("KEYX_READY:"):
            return ssid.split(":",1)[1]  # sender id
    return None

def send_end(iface, myid):
    for _ in range(3):
        send_beacon(iface, f"KEYX_END:{myid}")
        time.sleep(0.05)

# Higher-level role negotiation & exchange
def run_key_exchange(iface, myid, n_frames=300, z=0.8, channel=6, monitor_script="./set_monitor_mode.sh"):
<<<<<<< HEAD
    src_mac = safe_get_hwaddr(iface)

=======
    src_mac = get_if_hwaddr(iface)
>>>>>>> 57cfb78a
    set_monitor(iface, channel, monitor_script)
    print("[*] Detecting whether peer is present...")
    peer = detect_peer_ready(iface, listen_seconds=1.0)
    if peer:
        print(f"[+] Heard READY from {peer}; I am responder")
        role = "responder"
    else:
        print("[+] No READY heard; I will be initiator")
        role = "initiator"

<<<<<<< HEAD

=======
>>>>>>> 57cfb78a
    # For receiver, we will run a sniff thread to capture `IDX` frames and record rssi
    stop_event = threading.Event()
    def recv_handler(pkt):
        ssid = parse_ssid(pkt)
        if not ssid:
            return
        rssi = get_rssi(pkt)
        ts = time.time()
        # Ready/ack handling
        if ssid.startswith("KEYX_READY:"):
            # someone else initiating
            peerid = ssid.split(":",1)[1]
            with rx_lock:
                rx_data.setdefault("ready", set()).add(peerid)
            return
        if ssid.startswith("KEYX_ACK:"):
            with rx_lock:
                rx_data.setdefault("ack", set()).add(ssid.split(":",1)[1])
            return
        m = re.match(r"IDX:([0-9]+):FROM:([^:]+)", ssid)
        if m:
            idx = int(m.group(1))
            fromid = m.group(2)
            with rx_lock:
                rx_data.setdefault("idx", {}).setdefault(idx, {})[fromid] = (ts, rssi)
            return
        
        # END signal
        if ssid.startswith("KEYX_END:"):
            end_from = ssid.split(":",1)[1]
            print(f"[*] END signal received from {end_from}")
            stop_event.set()   # this will stop the responder loop
            return
    t_sniff = threading.Thread(target=lambda: sniff(iface=iface, prn=recv_handler, store=False, stop_filter=lambda p: stop_event.is_set()), daemon=True)
    t_sniff.start()

    # Role behaviors
    if role == "initiator":
        # send READY for a short period, wait for ACK from a responder
        print("[*] Sending READY beacons...")
        start = time.time()
        responder_id = None
        while time.time() - start < 2.0:  # 2 seconds to find a responder
            ss = f"KEYX_READY:{myid}"
            send_beacon(iface, ss)
            time.sleep(0.05)
            with rx_lock:
                acks = rx_data.get("ack", set())
            if acks:
                responder_id = list(acks)[0]
                break
        if not responder_id:
            # maybe responder already sent READY and we detected earlier
            with rx_lock:
                readyset = rx_data.get("ready", set())
            if readyset:
                responder_id = list(readyset)[0]
        if not responder_id:
            print("[!] No responder found. Exiting.")
            stop_event.set()
            t_sniff.join(timeout=1.0)
            return
        print(f"[+] Responder: {responder_id}. Beginning exchange of {n_frames} frames.")
        # send indices 0..n_frames-1 rapidly; expect responder to echo each
        for i in range(n_frames):
            ss = f"IDX:{i}:FROM:{myid}"
            send_beacon(iface, ss)
            # small pause to let replies happen quickly
            time.sleep(0.01)
        # allow some time for lingering replies
        time.sleep(1.0)
    else:
        # responder: send ACK and respond to index frames with echo
        print("[*] I am responder; sending ACKs and waiting for idx frames")
        # send an explicit ack (so initiator hears)
        for _ in range(5):
            send_beacon(iface, f"KEYX_ACK:{myid}")
            time.sleep(0.05)
        # listen and upon each IDX from initiator, reply immediately with same index marker
        # implementing reply loop by repeatedly checking rx_data raw items
        start_time = time.time()
        timeout = 30
        seen_idxs = set()
        # We'll run for up to timeout seconds to capture indices
        while time.time() - start_time < timeout:
            # scan raw recently seen frames
            with rx_lock:
                idxs = rx_data.get("idx", {})
                # idxs is index->{fromid: (ts,rssi)}
                for idx, entry in idxs.items():
                    # if it's from initiator (we can't know initiator id easily) but reply anyway
                    if idx not in seen_idxs:
                        seen_idxs.add(idx)
                        # reply
                        ss = f"IDX:{idx}:FROM:{myid}"
                        send_beacon(iface, ss)
                        # immediate back-to-back occasionally
                        time.sleep(0.005)
            time.sleep(0.05)
        print("[*] Responder done listening for IDX frames (timeout).")
        time.sleep(0.5)

    # after exchange, collate indices and RSSIs
    stop_event.set()
    t_sniff.join(timeout=1.0)

    # Build index->rssi list from rx_data['idx']
    with rx_lock:
        idxmap = rx_data.get("idx", {})
    # We want the device's *received* RSSI values for indices; it will have entries where key=index and fromid in mapping.
    # For this program, we will extract all RSSI readings we received and associate with index.
    local_rssi = {}  # idx -> rssi
    for idx, entry in idxmap.items():
        # entry maps fromid -> (ts, rssi)
        # If this device is initiator, it's looking for replies from responder (which will appear as fromid=responder_id)
        # If responder, it's looking for initiator transmissions (fromid=initiator)
        # We don't strictly rely on the fromid field because other devices could interfere; pick the first rssi value present
        for fromid, (ts, rssi) in entry.items():
            if rssi is not None:
                local_rssi[int(idx)] = rssi
                break

    indices = sorted(local_rssi.keys())
    rssi_values = [local_rssi[i] for i in indices]
    print(f"[*] Collected {len(rssi_values)} RSSI samples (indices {indices[:3]} ... {indices[-3:] if indices else []})")

    if len(rssi_values) == 0:
        print("[!] No samples collected; aborting.")
        return

    # Compute mean and stddev
    import math
    mean = sum(rssi_values)/len(rssi_values)
    var = sum((x-mean)**2 for x in rssi_values)/len(rssi_values)
    std = math.sqrt(var) if var>0 else 1.0
    print(f"[*] mean={mean:.2f}, std={std:.2f}")

    # Derive bits per index
    bits = {}  # idx -> bit
    for i, val in zip(indices, rssi_values):
        if abs(val-mean) > z * std:
            bits[i] = 1 if val > mean else 0
    print(f"[*] Derived bits at {len(bits)} indices (z={z})")

    # Share indices used (not bit values) with peer to find intersection.
    # For lab simplicity we send our indices as a JSON-encoded short string via beacons using tag LIST:...
    # Break into small chunks of up to ~60 chars to fit SSID
    my_indices = sorted(bits.keys())
    chunk = ",".join(map(str,my_indices))
    # send 3 times
    for _ in range(3):
        send_beacon(iface, f"KEYX_INDICES:{myid}:{chunk[:60]}")
        time.sleep(0.05)
    time.sleep(0.5)

    # Signal the responder we are done
    send_end(iface, myid)

    # Now collect peer indices (we previously captured rx_data raw). Search rx_data['raw'] for KEYX_INDICES
    peer_indices = set()
    with rx_lock:
        raw = rx_data.get("raw", [])
    for (_, ssid, _) in raw:
        if ssid.startswith("KEYX_INDICES:"):
            parts = ssid.split(":",2)
            if len(parts) >= 3:
                other_chunk = parts[2]
                for s in other_chunk.split(","):
                    if s.strip().isdigit():
                        peer_indices.add(int(s.strip()))
    common = set(my_indices).intersection(peer_indices)
    if not common:
        print("[!] No common indices identified. Trying fallback: intersection of observed indices in idxmap")
        # fallback: if peer didn't send indices, try intersection of indices seen locally and those we heard labeled from peer
        common = set(idxmap.keys()).intersection(set(idxmap.keys()))
    common = sorted(common)
    print(f"[*] Common indices count: {len(common)}")

    # Build final key bits
    key_bits = []
    for idx in common:
        if idx in bits:
            key_bits.append(str(bits[idx]))
    key_str = "".join(key_bits)
    print(f"[*] Key bits (len {len(key_str)}): {key_str}")

    # Confirm the key by hashing
    key_digest = hashlib.sha256(key_str.encode()).hexdigest()
    print(f"[*] Key digest (sha256): {key_digest[:12]}...")

    # Send key digest (commit)
    # Send short digest in multiple beacons
    for _ in range(3):
        send_beacon(iface, f"KEYX_DIGEST:{myid}:{key_digest[:16]}")
        time.sleep(0.05)
    # Wait to collect peer digest
    time.sleep(1.0)
    peer_digest = None
    with rx_lock:
        raw = rx_data.get("raw", [])
    for (_, ssid, _) in raw:
        if ssid.startswith("KEYX_DIGEST:"):
            parts = ssid.split(":",2)
            if len(parts) >= 3:
                peer_digest = parts[2]
                break
    print(f"[*] Peer digest observed: {peer_digest}")
    if peer_digest and peer_digest.startswith(key_digest[:len(peer_digest)]):
        print("[+] Key confirmed: digests match (likely both have same key)")
    else:
        print("[!] Key digests do not match or no digest observed. Keys likely differ.")

    # Print final result summary
    print("=== SUMMARY ===")
    print(f"role: {role}")
    print(f"collected_samples: {len(rssi_values)}")
    print(f"derived_bits: {len(key_str)}")
    print(f"key_bits: {key_str}")
    print(f"sha256_prefix: {key_digest[:16]}")

if __name__ == "__main__":
    global mac_1 
    mac_1 = None
    parser = argparse.ArgumentParser()
    parser.add_argument("--iface", required=True)
    parser.add_argument("--channel", required=True, type=int)
    parser.add_argument("--id", required=True)
    parser.add_argument("--n", default=300, type=int, help="number of frames to try exchange")
    parser.add_argument("--z", default=0.8, type=float, help="z threshold in stddevs")
    parser.add_argument("--monitor-script", default="./set_monitor_mode.sh")
    args = parser.parse_args()
    run_key_exchange(args.iface, args.id, n_frames=args.n, z=args.z, channel=args.channel, monitor_script=args.monitor_script)<|MERGE_RESOLUTION|>--- conflicted
+++ resolved
@@ -11,7 +11,6 @@
 import json
 import hashlib
 from collections import defaultdict
-<<<<<<< HEAD
 from scapy.all import RadioTap, Dot11, Dot11Beacon, Dot11Elt, LLC, SNAP, Raw, sendp, get_if_hwaddr
 from scapy.all import sniff, sendp, RadioTap, Dot11, Dot11Beacon, Dot11Elt, get_if_hwaddr
 
@@ -68,9 +67,6 @@
         # If it’s some other Scapy exception, just print and continue safely
         print(f"[!] Could not get MAC address: {e}")
         return "00:00:00:00:00:00"
-=======
-from scapy.all import RadioTap, Dot11, Dot11Beacon, Dot11Elt, LLC, SNAP, Raw, sendp, get_if_hwaddr, sniff
->>>>>>> 57cfb78a
 
 # Global storage
 rx_lock = threading.Lock()
@@ -153,12 +149,8 @@
 
 # Higher-level role negotiation & exchange
 def run_key_exchange(iface, myid, n_frames=300, z=0.8, channel=6, monitor_script="./set_monitor_mode.sh"):
-<<<<<<< HEAD
     src_mac = safe_get_hwaddr(iface)
 
-=======
-    src_mac = get_if_hwaddr(iface)
->>>>>>> 57cfb78a
     set_monitor(iface, channel, monitor_script)
     print("[*] Detecting whether peer is present...")
     peer = detect_peer_ready(iface, listen_seconds=1.0)
@@ -169,10 +161,7 @@
         print("[+] No READY heard; I will be initiator")
         role = "initiator"
 
-<<<<<<< HEAD
-
-=======
->>>>>>> 57cfb78a
+
     # For receiver, we will run a sniff thread to capture `IDX` frames and record rssi
     stop_event = threading.Event()
     def recv_handler(pkt):
@@ -356,6 +345,8 @@
     for idx in common:
         if idx in bits:
             key_bits.append(str(bits[idx]))
+        if idx in bits:
+            key_bits.append(str(bits[idx]))
     key_str = "".join(key_bits)
     print(f"[*] Key bits (len {len(key_str)}): {key_str}")
 
